import base64
import json
import logging
import os
from enum import Enum, auto
from typing import Any, Dict, List, Optional, Union
import logging

import litellm
import tiktoken
from openai import OpenAI
import tiktoken

from .nerif_token_counter import NerifTokenCounter

from .nerif_token_counter import NerifTokenCounter

# OpenAI Models
OPENAI_MODEL: List[str] = [
    "gpt-3.5-turbo",
    "gpt-4o",
    "gpt-4o-mini",
    "gpt-4o-2024-05-13",
    "gpt-4o-2024-05-13-preview",
    "gpt-4o-2024-08-06",
    "gpt-4o-2024-08-06-preview",
    "gpt-4o-2024-09-13",
    "gpt-4o-2024-09-13-preview",
    "gpt-4-turbo",
    "gpt-4-turbo-preview",
    "gpt-4",
    "gpt-4-preview",
    "gpt-4-turbo-2024-04-09",
    "gpt-4-turbo-2024-04-09-preview",
]
OPENAI_EMBEDDING_MODEL: List[str] = [
    "text-embedding-3-small",
    "text-embedding-3-large",
    "text-embedding-ada-002",
]

OPENAI_API_KEY = os.environ.get("OPENAI_API_KEY")
OPENAI_PROXY_URL = os.environ.get("OPENAI_PROXY_URL")
OPENAI_API_BASE = os.environ.get("OPENAI_API_BASE")

OPENROUTER_API_KEY = os.environ.get("OPENROUTER_API_KEY")
OR_SITE_URL = os.environ.get("OR_SITE_URL")
OR_APP_NAME = os.environ.get("OR_APP_NAME")

NERIF_DEFAULT_LLM_MODEL = os.environ.get("NERIF_DEFAULT_LLM_MODEL", "gpt-4o")
NERIF_DEFAULT_EMBEDDING_MODEL = os.environ.get("NERIF_DEFAULT_EMBEDDING_MODEL", "text-embedding-3-small")

LOGGER = logging.getLogger("Nerif")

<<<<<<< HEAD

class MessageType(Enum):
    IMAGE_PATH = auto()
    IMAGE_URL = auto()
    IMAGE_BASE64 = auto()
    TEXT = auto()


def count_tokens_embedding(model_name, messages: str):
    if model_name.startswith("openrouter"):
        # FIXME: openrouter encoding is not supported
        return
        encoding = tiktoken.encoding_for_model(model_name="text-embedding-3-large")
    else:
        encoding = tiktoken.encoding_for_model(model_name=model_name)
    num_tokens = len(encoding.encode(messages))
    NerifTokenCounter.count_tokens_embedding(num_tokens)


def count_tokens_request(model_name, messages: List[Dict[str, str]]):
    if model_name.startswith("openrouter"):
        # FIXME: openrouter encoding is not supported
        return
        encoding = tiktoken.encoding_for_model(model_name="gpt-4o")
    else:
        encoding = tiktoken.encoding_for_model(model_name=model_name)
    tokens_per_message = 3
    tokens_per_name = 1
=======
def count_tokens_embedding(model_name, messages: str):
    encoding = tiktoken.encoding_for_model(model_name=model_name)
    num_tokens = len(encoding.encode(messages))
    NerifTokenCounter.count_tokens_embedding(num_tokens)

def count_tokens_request(model_name, messages: List[Dict[str, str]]):
    tokens_per_message = 3
    tokens_per_name = 1
    encoding = tiktoken.encoding_for_model(model_name=model_name)
>>>>>>> 8c81d027
    LOGGER.debug(f"{model_name} 's encoder: {encoding}")
    num_tokens = 0
    for message in messages:
        num_tokens += tokens_per_message
        for key, value in message.items():
<<<<<<< HEAD
            # if value is string, count tokens
            if isinstance(value, str):
                num_tokens += len(encoding.encode(value))
=======
            num_tokens += len(encoding.encode(value))
>>>>>>> 8c81d027
            if key == "name":
                num_tokens += tokens_per_name
    num_tokens += 3
    LOGGER.debug(f"Request tokens: {num_tokens}")
    NerifTokenCounter.count_tokens_request(num_tokens)

<<<<<<< HEAD

=======
>>>>>>> 8c81d027
def get_litellm_embedding(
    messages: str,
    model: str = NERIF_DEFAULT_EMBEDDING_MODEL,
    api_key: Optional[str] = None,
    base_url: Optional[str] = None,
) -> Any:
    if model in OPENAI_EMBEDDING_MODEL:
        if api_key is None or api_key == "":
            api_key = OPENAI_API_KEY
        if base_url is None or base_url == "":
            base_url = OPENAI_API_BASE
<<<<<<< HEAD
        kargs = {
            "model": model,
            "input": messages,
            "api_key": api_key,
            "base_url": base_url,
        }
    elif model.startswith("openrouter"):
        kargs = {
            "model": model,
            "input": messages,
        }

    count_tokens_embedding(model, messages)

    response = litellm.embedding(**kargs)
=======
    
    count_tokens_embedding(model, messages)
    
    response = embedding(
        model=model,
        input=messages,
        api_key=api_key,
        base_url=base_url,
    )
>>>>>>> 8c81d027

    return response


def get_litellm_response(
    messages: List[Any],
    model: str = NERIF_DEFAULT_LLM_MODEL,
    temperature: float = 0,
    max_tokens: int = 300,
    stream: bool = False,
    api_key: Optional[str] = None,
    base_url: Optional[str] = None,
    logprobs: bool = False,
    top_logprobs: int = 5,
) -> Any:
    """
    Get a text response from an litellm model.

    Parameters:
    - messages (list): The list of messages to send to the model.
    - model (str): Te name of the OpenAI model to use. Default is "gpt-3.5-turbo".
    - temperature (float): The temperature setting for response generation. Default is 0.
    - max_tokens (int): The maximum number of tokens to generate in the response. Default is 300.
    - stream (bool): Whether to stream the response. Default is False.
    - api_key (str): The API key for accessing the OpenAI API. Default is None.
    - batch_size (int): The number of predictions to make in a single request. Default is 1.

    Returns:
    - list: A list of generated text responses if messages is a list, otherwise a single text response.
    """
    if model in OPENAI_MODEL:
        if api_key is None or api_key == "":
            api_key = OPENAI_API_KEY
        if base_url is None or base_url == "":
            base_url = OPENAI_API_BASE
        kargs = {
            "model": model,
            "messages": messages,
            "api_key": api_key,
            "base_url": base_url,
        }
    elif model.startswith("openrouter"):
        kargs = {
            "model": model,
            "messages": messages,
        }
    else:
        raise ValueError(f"Model {model} not supported")

    count_tokens_request(model, messages)

    kargs["stream"] = stream
    kargs["temperature"] = temperature
    kargs["max_tokens"] = max_tokens

    count_tokens_request(model, messages)

    if logprobs:
        kargs["logprobs"] = logprobs
        kargs["top_logprobs"] = top_logprobs

    responses = litellm.completion(**kargs)
    NerifTokenCounter.count_tokens_response(responses.usage.completion_tokens)

    NerifTokenCounter.count_tokens_response(responses.usage.completion_tokens)
    return responses


def get_ollama_response(
    prompt: Union[str, List[str]],
    url: str = "http://localhost:11434/v1/",
    model: str = "llama3.1",
    max_tokens: int = 300,
    temperature: float = 0,
    stream: bool = False,
    api_key: Optional[str] = "ollama",
) -> Union[str, List[str]]:
    """
    Get a text response from an Ollama model.

    Parameters:
    - prompt (str or list): The input prompt(s) for the model.
    - url (str): The URL of the Ollama API. Default is "http://localhost:11434/api/generate".
    - model (str): The name of the Ollama model. Default is "llama3.1".
    - max_tokens (int): The maximum number of tokens to generate in the response. Default is 300.
    - temperature (float): The temperature setting for response generation. Default is 0.
    - stream (bool): Whether to stream the response. Default is False.
    - api_key (str): The API key for accessing the Ollama API. Default is None.
    - batch_size (int): The number of predictions to make in a single request. Default is 1.

    Returns:
    - str or list: The generated text response(s).
    """

    # todo: support batch ollama inference

    response = get_litellm_response(
        prompt,
        model=model,
        temperature=temperature,
        max_tokens=max_tokens,
        stream=stream,
        api_key=api_key,
        base_url=url,
    )

    return response


class SimpleChatAgent:
    """
    A simple agent class for the Nerif project.
    This class implements a simple chat agent for the Nerif project.
    It uses OpenAI's GPT models to generate responses to user inputs.

    Attributes:
        proxy_url (str): The URL of the proxy server for API requests.
        api_key (str): The API key for authentication.
        model (str): The name of the GPT model to use.
        default_prompt (str): The default system prompt for the chat.
        temperature (float): The temperature setting for response generation.
        messages (List[Any]): The conversation history.
        cost_count (dict): Tracks token usage for input and output.

    Methods:
        reset(prompt=None): Resets the conversation history.
        chat(message, append=False, max_tokens=300): Sends a message and gets a response.
    """

    def __init__(
        self,
        proxy_url: Optional[str] = None,
        api_key: Optional[str] = None,
        model: str = NERIF_DEFAULT_LLM_MODEL,
        default_prompt: str = "You are a helpful assistant. You can help me by answering my questions.",
        temperature: float = 0.0,
    ):
        # Set the proxy URL and API key
        if proxy_url is None or proxy_url == "":
            proxy_url = OPENAI_PROXY_URL
        elif proxy_url[-1] == "/":
            proxy_url = proxy_url[:-1]
        if api_key is None or api_key == "":
            api_key = OPENAI_API_KEY

        # Set the model, temperature, proxy URL, and API key
        self.model = model
        self.temperature = temperature
        self.proxy_url = proxy_url
        self.api_key = api_key

        # Set the default prompt and initialize the conversation history
        self.default_prompt = default_prompt
        self.messages: List[Any] = [
            {"role": "system", "content": default_prompt},
        ]
        self.cost_count = {"input_token_count": 0, "output_token_count": 0}

    def reset(self, prompt: Optional[str] = None) -> None:
        # Reset the conversation history
        if prompt is None:
            prompt = self.default_prompt

        self.messages: List[Any] = [{"role": "system", "content": prompt}]

    def chat(self, message: str, append: bool = False, max_tokens: int = 300) -> str:
        # Append the user's message to the conversation history
        new_message = {"role": "user", "content": message}
        self.messages.append(new_message)

        kwargs = {
            "model": self.model,
            "temperature": self.temperature,
            "max_tokens": max_tokens,
        }

        if self.model.startswith("ollama"):
            # ??? why is here a model_name never used
<<<<<<< HEAD
            # Model name is used to count tokens(price) @2024-10-05
            model_name = self.model.split("/")[1]

            LOGGER.debug(
                "requested with following:\n\tmessage: <dict> %s </dict> \n\targuments of request: <dict> %s </dict>",
                self.messages,
                kwargs,
            )
            result = get_ollama_response(self.messages, **kwargs)
        elif self.model.startswith("openrouter"):
            LOGGER.debug(
                "requested with following:\n\tmessage: <dict> %s </dict> \n\targuments of request: <dict> %s </dict>",
                self.messages,
                kwargs,
            )
            result = get_litellm_response(self.messages, **kwargs)
        elif self.model in OPENAI_MODEL:
            LOGGER.debug(
                "requested with following:\n\tmessage: <dict> %s </dict> \n\targuments of request: <dict> %s </dict>",
                self.messages,
                kwargs,
            )
            result = get_litellm_response(self.messages, **kwargs)

=======
            model_name = self.model.split("/")[1]

            LOGGER.debug("requested with following:\n\tmessage: <dict> %s </dict> \n\targuments of request: <dict> %s </dict>", self.messages, kwargs)
            result = get_ollama_response(self.messages, **kwargs)

        elif self.model in OPENAI_MODEL:
            LOGGER.debug("requested with following:\n\tmessage: <dict> %s </dict> \n\targuments of request: <dict> %s </dict>", self.messages, kwargs)
            result = get_litellm_response(self.messages, **kwargs)
            
>>>>>>> 8c81d027
        else:
            raise ValueError(f"Model {self.model} not supported")

        text_result = result.choices[0].message.content
        if append:
            self.messages.append({"role": "system", "content": text_result})
        else:
            self.reset()
        return text_result


class SimpleEmbeddingAgent:
    # TODO: support ollama embedding model
    """
    A simple agent for embedding text.

    Attributes:
        proxy_url (str): The URL of the proxy server for API requests.
        api_key (str): The API key for authentication.
        model (str): The name of the embedding model to use.

    Methods:
        encode(string: str) -> List[float]: Encodes a string into an embedding.
    """

    def __init__(
        self,
        proxy_url: Optional[str] = None,
        base_url: Optional[str] = None,
        api_key: Optional[str] = None,
        model: str = "text-embedding-3-small",
    ):
        if proxy_url is None or proxy_url == "":
            proxy_url = OPENAI_PROXY_URL
        elif proxy_url[-1] == "/":
            proxy_url = proxy_url[:-1]
        if api_key is None or api_key == "":
            api_key = OPENAI_API_KEY

        self.model = model
        self.proxy_url = proxy_url
        self.api_key = api_key

    def encode(self, string: str) -> List[float]:
        result = get_litellm_embedding(messages=string, model=self.model, api_key=self.api_key)

        return result.data[0]["embedding"]


class LogitsAgent:
    # TODO: support ollama logits model
    """
    A simple agent for fetching logits from a model.

    Attributes:
        proxy_url (str): The URL of the proxy server for API requests.
        api_key (str): The API key for authentication.
        model (str): The name of the model to use.
        default_prompt (str): The default system prompt for the chat.
        temperature (float): The temperature setting for response generation.
        messages (List[Any]): The conversation history.
        cost_count (dict): Tracks token usage for input and output.

    Methods:
        chat(message, max_tokens=300, logprobs=True, top_logprobs=5) -> Any:
            Sends a message and gets a response with logits.
    """

    def __init__(
        self,
        proxy_url: Optional[str] = None,
        api_key: Optional[str] = None,
        model: str = NERIF_DEFAULT_LLM_MODEL,
        default_prompt: str = "You are a helpful assistant. You can help me by answering my questions.",
        temperature: float = 0.0,
    ):
        if proxy_url is None or proxy_url == "":
            proxy_url = OPENAI_PROXY_URL
        elif proxy_url[-1] == "/":
            proxy_url = proxy_url[:-1]
        if api_key is None or api_key == "":
            api_key = OPENAI_API_KEY

        self.model = model
        self.proxy_url = proxy_url
        self.api_key = api_key
        self.temperature = temperature

        # Set the default prompt and initialize the conversation history
        self.default_prompt = default_prompt
        self.messages: List[Any] = [
            {"role": "system", "content": default_prompt},
        ]
        self.cost_count = {"input_token_count": 0, "output_token_count": 0}

    def reset(self):
        self.messages = [{"role": "system", "content": self.default_prompt}]

    def chat(
        self,
        message: str,
        max_tokens: int = 300,
        logprobs: bool = True,
        top_logprobs: int = 5,
    ) -> Any:
        # Append the user's message to the conversation history
        new_message = {"role": "user", "content": message}
        self.messages.append(new_message)

        if self.model in OPENAI_MODEL:
            result = get_litellm_response(
                self.messages,
                model=self.model,
                temperature=self.temperature,
                max_tokens=max_tokens,
                logprobs=logprobs,
                top_logprobs=top_logprobs,
            )
        else:
            raise ValueError(f"Model {self.model} not supported")

        return result


class VisionAgent:
    """
    A simple agent for vision tasks.
    """

    def __init__(
        self,
        proxy_url: Optional[str] = None,
        api_key: Optional[str] = None,
        model: str = NERIF_DEFAULT_LLM_MODEL,
        default_prompt: str = "You are a helpful assistant. You can help me by answering my questions.",
        temperature: float = 0.0,
    ):
        if proxy_url is None or proxy_url == "":
            proxy_url = OPENAI_PROXY_URL
        elif proxy_url[-1] == "/":
            proxy_url = proxy_url[:-1]
        if api_key is None or api_key == "":
            api_key = OPENAI_API_KEY

        self.model = model
        self.proxy_url = proxy_url
        self.api_key = api_key
        self.temperature = temperature

        # Set the default prompt and initialize the conversation history
        self.default_prompt = default_prompt
        self.messages: List[Any] = [
            {"role": "system", "content": default_prompt},
        ]
        self.content_cache = []
        self.cost_count = {"input_token_count": 0, "output_token_count": 0}

    def append_message(self, message_type: MessageType, content: str):
        if message_type == MessageType.IMAGE_PATH:
            content = f"data:image/jpeg;base64,{base64.b64encode(open(content, 'rb').read()).decode('utf-8')}"
            self.content_cache.append({"type": "image_url", "image_url": {"url": content}})
        elif message_type == MessageType.IMAGE_URL:
            self.content_cache.append({"type": "image_url", "image_url": {"url": content}})
        elif message_type == MessageType.IMAGE_BASE64:
            self.content_cache.append({"type": "image_url", "image_url": {"url": f"data:image/jpeg;base64,{content}"}})
        elif message_type == MessageType.TEXT:
            self.content_cache.append({"type": "text", "text": content})
        else:
            raise ValueError(f"Message type {message_type} not supported")

    def reset(self):
        self.messages = [{"role": "system", "content": self.default_prompt}]
        self.content_cache = []

    def chat(self, input: List[Any] = None, append: bool = False, max_tokens: int = 1000) -> str:
        if input is None:
            # combine cache and new message
            content = self.content_cache
        else:
            content = self.messages + input
        
        message = {
            "role": "user",
            "content": content,
        }
        self.messages.append(message)
        

        result = get_litellm_response(self.messages, model=self.model, temperature=self.temperature, max_tokens=max_tokens)
        text_result = result.choices[0].message.content
        if append:
            self.content_cache.append(text_result)
        else:
            self.reset()
        return text_result<|MERGE_RESOLUTION|>--- conflicted
+++ resolved
@@ -52,7 +52,6 @@
 
 LOGGER = logging.getLogger("Nerif")
 
-<<<<<<< HEAD
 
 class MessageType(Enum):
     IMAGE_PATH = auto()
@@ -81,39 +80,21 @@
         encoding = tiktoken.encoding_for_model(model_name=model_name)
     tokens_per_message = 3
     tokens_per_name = 1
-=======
-def count_tokens_embedding(model_name, messages: str):
-    encoding = tiktoken.encoding_for_model(model_name=model_name)
-    num_tokens = len(encoding.encode(messages))
-    NerifTokenCounter.count_tokens_embedding(num_tokens)
-
-def count_tokens_request(model_name, messages: List[Dict[str, str]]):
-    tokens_per_message = 3
-    tokens_per_name = 1
-    encoding = tiktoken.encoding_for_model(model_name=model_name)
->>>>>>> 8c81d027
     LOGGER.debug(f"{model_name} 's encoder: {encoding}")
     num_tokens = 0
     for message in messages:
         num_tokens += tokens_per_message
         for key, value in message.items():
-<<<<<<< HEAD
             # if value is string, count tokens
             if isinstance(value, str):
                 num_tokens += len(encoding.encode(value))
-=======
-            num_tokens += len(encoding.encode(value))
->>>>>>> 8c81d027
             if key == "name":
                 num_tokens += tokens_per_name
     num_tokens += 3
     LOGGER.debug(f"Request tokens: {num_tokens}")
     NerifTokenCounter.count_tokens_request(num_tokens)
 
-<<<<<<< HEAD
-
-=======
->>>>>>> 8c81d027
+
 def get_litellm_embedding(
     messages: str,
     model: str = NERIF_DEFAULT_EMBEDDING_MODEL,
@@ -125,7 +106,6 @@
             api_key = OPENAI_API_KEY
         if base_url is None or base_url == "":
             base_url = OPENAI_API_BASE
-<<<<<<< HEAD
         kargs = {
             "model": model,
             "input": messages,
@@ -141,17 +121,6 @@
     count_tokens_embedding(model, messages)
 
     response = litellm.embedding(**kargs)
-=======
-    
-    count_tokens_embedding(model, messages)
-    
-    response = embedding(
-        model=model,
-        input=messages,
-        api_key=api_key,
-        base_url=base_url,
-    )
->>>>>>> 8c81d027
 
     return response
 
@@ -207,8 +176,6 @@
     kargs["temperature"] = temperature
     kargs["max_tokens"] = max_tokens
 
-    count_tokens_request(model, messages)
-
     if logprobs:
         kargs["logprobs"] = logprobs
         kargs["top_logprobs"] = top_logprobs
@@ -216,7 +183,6 @@
     responses = litellm.completion(**kargs)
     NerifTokenCounter.count_tokens_response(responses.usage.completion_tokens)
 
-    NerifTokenCounter.count_tokens_response(responses.usage.completion_tokens)
     return responses
 
 
@@ -328,9 +294,14 @@
             "max_tokens": max_tokens,
         }
 
+        kwargs = {
+            "model": self.model,
+            "temperature": self.temperature,
+            "max_tokens": max_tokens,
+        }
+
         if self.model.startswith("ollama"):
             # ??? why is here a model_name never used
-<<<<<<< HEAD
             # Model name is used to count tokens(price) @2024-10-05
             model_name = self.model.split("/")[1]
 
@@ -355,17 +326,6 @@
             )
             result = get_litellm_response(self.messages, **kwargs)
 
-=======
-            model_name = self.model.split("/")[1]
-
-            LOGGER.debug("requested with following:\n\tmessage: <dict> %s </dict> \n\targuments of request: <dict> %s </dict>", self.messages, kwargs)
-            result = get_ollama_response(self.messages, **kwargs)
-
-        elif self.model in OPENAI_MODEL:
-            LOGGER.debug("requested with following:\n\tmessage: <dict> %s </dict> \n\targuments of request: <dict> %s </dict>", self.messages, kwargs)
-            result = get_litellm_response(self.messages, **kwargs)
-            
->>>>>>> 8c81d027
         else:
             raise ValueError(f"Model {self.model} not supported")
 
